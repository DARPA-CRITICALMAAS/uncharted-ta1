from google.cloud import vision
import io, copy
import os
import pickle



class OCR:
    def __init__(self):
        pass

    #
    # OCR of an image using Google Vision API
    # https://cloud.google.com/vision/docs/ocr#vision_text_detection-python
    #
    def detect_text(self, path, key: str = ""):
        """Detects text in the file."""
<<<<<<< HEAD
        
=======
        if key != "" and key in ocr_cache:
            print("reading from ocr cache")
            return ocr_cache[key]

>>>>>>> 6a024dab
        client = vision.ImageAnnotatorClient()

        with io.open(path, "rb") as image_file:
            content = image_file.read()

        image = vision.Image(content=content)

        response = client.text_detection(image=image)
<<<<<<< HEAD
=======

        # response = client.annotate_image(request)
        # if response.full_text_annotation:
        #     full_text_anno = response.full_text_annotation
        #     for page in full_text_anno.pages:
        #         for block in page.blocks:
        #             TEMP
>>>>>>> 6a024dab

        texts = []
        if response.text_annotations:
            texts = response.text_annotations
        else:
            print("WARNING! No OCR text found!")

        if response.error.message:
            raise Exception(
<<<<<<< HEAD
                '{}\nFor more info on error messages, check: '
                'https://cloud.google.com/apis/design/errors'.format(
                    response.error.message))
=======
                "{}\nFor more info on error messages, check: "
                "https://cloud.google.com/apis/design/errors".format(
                    response.error.message
                )
            )

        if key != "":
            ocr_cache[key] = texts
>>>>>>> 6a024dab

        return texts

    #
    # text_to_blocks
    #
    # clean up extract OCR text list into blocks of continuus text (lines)
    # and adjust bounding-boxes (polygons) as needed
    # (assumed first element contains the full text delimited by line breaks)
    #
    def text_to_blocks(self, texts):
        if len(texts) < 2:
            print(
                "WARNING! less than 2 blocks of OCR text found! Skipping ocr_text_to_blocks"
            )
            return []

        full_text = texts[0].description

        group_offset = 1
        num_blocks = 0
        group_counter = 0
        results = []
        text_blocks = full_text.split("\n")
        text_block = text_blocks[0]
        for text_block_next in text_blocks[1:]:
            text_block = text_block.strip()
            text_block0 = text_block
            bounding_poly = None  # vision.BoundingPoly()
            for text in texts[group_offset:]:
                prose = text.description.strip()
                group_counter += 1
                text_block_sub = text_block.replace(
                    prose, "", 1
                ).strip()  # TODO could make this replace from the start of string...
                if len(text_block_sub) == 0:
                    bounding_poly = self._add_bounding_polygons(
                        bounding_poly, text.bounding_poly
                    )
                    break
                elif (
                    len(prose) > 0
                    and len(text_block_sub) == len(text_block)
                    and text_block_next.startswith(prose)
                ):  # and len(text_block_sub) < 3
                    # partial OCR block parsed! ... finish with this block and go to next one
                    group_counter -= 1
                    break
                bounding_poly = self._add_bounding_polygons(
                    bounding_poly, text.bounding_poly
                )
                text_block = text_block_sub

            num_blocks += 1

            # TODO could try this too.. for bounding_poly
            # from google.protobuf.json_format import MessageToDict
            # dict_obj = MessageToDict(org)
            if bounding_poly is not None:
                results.append({"text": text_block0, "bounding_poly": bounding_poly})
            group_offset += group_counter
            group_counter = 0
            text_block = text_block_next

        # and save last block too
        # results.append({'text' : text_block.strip(), 'bounding_poly' : bounding_poly})
        if len(results) < len(text_blocks) - 1:
            print(
                "WARNING! Possible error grouping OCR results"
            )  # TODO - throw exception here?

        return results
    
    def merge_multiline(self, ocr_blocks):
        print('looking for multiline ocr blocks')
        # process blocks top to bottom
        blocks_sorted = sorted(ocr_blocks, key = lambda x: x['bounding_poly'].vertices[0].y)

        # merge blocks that are closely aligned horizontally, offset vertically by roughly one line height
        blocks_combined = []
        merged = {}
        x_match_limit = 15
        for i, b in enumerate(blocks_sorted):
            # make sure the ocr block is not already combined
            vertices = b['bounding_poly'].vertices
            if (vertices[0].x, vertices[0].y) in merged:
                continue

            # check for blocks that are vertically near
            # near defined as having their top corners within one matching bounding box size
            lower_bound = vertices[2].y
            upper_bound = lower_bound + vertices[2].y - vertices[0].y

            # for now limit to one join rather than multiple joins
            # data is sorted on y so only entries further in the list can be matches
            ocr_match = None
            for b2 in blocks_sorted[i + 1:]:
                vs = b2['bounding_poly'].vertices
                # check for exceeding y distance limit for merging
                if vs[0].y > upper_bound:
                    break
                
                # confirm y falls within expected bound
                # given the data is sorted, this should not be needed but meh
                if vs[0].y < lower_bound:
                    continue

                # x boundary needs to fall within an arbitrary pixel limit (in this case +- 15) on both sides
                if abs(vs[0].x - vertices[0].x) < x_match_limit and abs(vs[2].x - vertices[2].x) < x_match_limit:
                    ocr_match = b2
                    break
            c = b
            if ocr_match:
                #print('FOUND MULTILINE TO MERGE')
                #print((ocr_match['bounding_poly'].vertices[0].x, ocr_match['bounding_poly'].vertices[0].y))
                #print(f'TEXT:\n{b["text"]}\nAND\n{ocr_match["text"]}')
                combined_bb = self._add_bounding_polygons(b['bounding_poly'], ocr_match['bounding_poly'])
                c = {'text' : f'{b["text"]} {ocr_match["text"]}', 'bounding_poly' : combined_bb}
                merged[(ocr_match['bounding_poly'].vertices[0].x, ocr_match['bounding_poly'].vertices[0].y)] = ocr_match
            blocks_combined.append(c)
            

        return blocks_combined

    #
    # add_bounding_polygons
    #
    def _add_bounding_polygons(self, poly1, poly2):
        if poly1 is None:
            return poly2
        if poly2 is None:
            return poly1

        min_x = poly1.vertices[0].x
        min_y = poly1.vertices[0].y
        max_x = poly1.vertices[0].x
        max_y = poly1.vertices[0].y

        for vertex in poly1.vertices:
            min_x = min(min_x, vertex.x)
            min_y = min(min_y, vertex.y)
            max_x = max(max_x, vertex.x)
            max_y = max(max_y, vertex.y)

        for vertex in poly2.vertices:
            min_x = min(min_x, vertex.x)
            min_y = min(min_y, vertex.y)
            max_x = max(max_x, vertex.x)
            max_y = max(max_y, vertex.y)

        poly_combined = copy.deepcopy(poly1)
        poly_combined.vertices[0].x = min_x
        poly_combined.vertices[1].x = max_x
        poly_combined.vertices[2].x = max_x
        poly_combined.vertices[3].x = min_x

        poly_combined.vertices[0].y = min_y
        poly_combined.vertices[1].y = min_y
        poly_combined.vertices[2].y = max_y
        poly_combined.vertices[3].y = max_y

        return poly_combined<|MERGE_RESOLUTION|>--- conflicted
+++ resolved
@@ -15,14 +15,7 @@
     #
     def detect_text(self, path, key: str = ""):
         """Detects text in the file."""
-<<<<<<< HEAD
         
-=======
-        if key != "" and key in ocr_cache:
-            print("reading from ocr cache")
-            return ocr_cache[key]
-
->>>>>>> 6a024dab
         client = vision.ImageAnnotatorClient()
 
         with io.open(path, "rb") as image_file:
@@ -31,16 +24,6 @@
         image = vision.Image(content=content)
 
         response = client.text_detection(image=image)
-<<<<<<< HEAD
-=======
-
-        # response = client.annotate_image(request)
-        # if response.full_text_annotation:
-        #     full_text_anno = response.full_text_annotation
-        #     for page in full_text_anno.pages:
-        #         for block in page.blocks:
-        #             TEMP
->>>>>>> 6a024dab
 
         texts = []
         if response.text_annotations:
@@ -50,20 +33,9 @@
 
         if response.error.message:
             raise Exception(
-<<<<<<< HEAD
                 '{}\nFor more info on error messages, check: '
                 'https://cloud.google.com/apis/design/errors'.format(
                     response.error.message))
-=======
-                "{}\nFor more info on error messages, check: "
-                "https://cloud.google.com/apis/design/errors".format(
-                    response.error.message
-                )
-            )
-
-        if key != "":
-            ocr_cache[key] = texts
->>>>>>> 6a024dab
 
         return texts
 
