from __future__ import annotations
<<<<<<< HEAD
import logging
import numpy as np
from PIL import Image
from pydantic import BaseModel, validator, Field
import torch
from typing import Optional, List, Union, Any
=======
from PIL import Image
from pydantic import BaseModel, validator, model_serializer

from typing import Optional, List, Any

>>>>>>> 9e6c1cf0

logger = logging.getLogger(__name__)
## Data Objects

LEGEND_ITEMS_OUTPUT_KEY = "legend_point_items"


class MapPointLabel(BaseModel):
    """
    Represents a label on a map image.
    Class ID should correspond to the ID encoded in the underlying model.
    """

    classifier_name: str
    classifier_version: str
    class_id: int
    class_name: str
    x1: int
    y1: int
    x2: int
    y2: int
    score: float
    direction: Optional[float] = None  # [deg] orientation of point symbol
    dip: Optional[float] = None  # [deg] dip angle associated with symbol
    legend_name: str
    legend_bbox: List[Union[float, int]]


class MapImage(BaseModel):
    """
    Represents a map image with point symbol prediction results
    """

    path: str
    raster_id: str
    labels: Optional[List[MapPointLabel]] = None
    map_bounds: Optional[List[int]] = (
        None  # [x1, y1, h, w] location of map. TODO: Accept polygonal seg mask.
    )
    point_legend_bounds: Optional[List[int]] = (
        None  # [x1, y1, h, w] location of point legend.
    )
    polygon_legend_bounds: Optional[List[int]] = (
        None  # [x1, y1, h, w] location of polygon legend.
    )

    _cached_image = None

    @property
    def size(self):
        # Make use of the PIL Image.open lazy image loading to avoid loading the image prematurely.
        return self.image.size

    @property
    def image(self):
        if self._cached_image:
            img = self._cached_image
        else:
            img = Image.open(self.path)
            if img.size[0] == 0 or img.size[1] == 0:
                raise ValueError("Image cannot have 0 height or width")
            self._cached_image = img
        # TODO: Use polygonal segmask stored in self.map_bounds to filter the image and crop out the non-map regions.
        return img


class MapTile(BaseModel):
    """
    Represents a tile of a map image in (x, y, width, height) format.
    x and y are coordinates on the original map image.

    Image tensors are assumed to be in Torchvision format (C, H, W). These are automatically converted to PIL Images.
    """

    x_offset: int  # x offset of the tile in the original image.
    y_offset: int  # y offset of the tile in the original image.
    width: int
    height: int
    map_bounds: tuple  # map global bounds (x_min, y_min, x_max, y_max)
    image: Any  # torch.Tensor or PIL.Image
    map_path: str  # Path to the original map image.
    predictions: Optional[List[MapPointLabel]] = None

    @validator("image", pre=True, always=True)
    def validate_image(cls, value):
        if value is None:
            return value
        if not isinstance(value, Image.Image):
            raise TypeError(f"Expected PIL or torch.Tensor Image, got {type(value)}")
        if value.size[0] == 0 or value.size[1] == 0:
            raise ValueError("Image cannot have 0 height or width")

        return value

    class Config:
        arbitrary_types_allowed = True


class MapTiles(BaseModel):
    raster_id: str
    tiles: List[MapTile]

    def format_for_caching(self) -> MapTiles:
        """
        Reformat point extraction tiles prior to caching
        - tile image raster is discarded
        """

        tiles_cache = []
        for t in self.tiles:
            t_cache = MapTile(
                x_offset=t.x_offset,
                y_offset=t.y_offset,
                width=t.width,
                height=t.height,
                map_bounds=t.map_bounds,
                image=None,
                map_path=t.map_path,
                predictions=t.predictions,
            )
            tiles_cache.append(t_cache)

        return MapTiles(raster_id=self.raster_id, tiles=tiles_cache)

    def join_with_cached_predictions(self, cached_preds: MapTiles) -> bool:
        """
        Append cached point predictions to MapTiles
        """
        try:
            # re-format cached predictions with key as (x_offset, y_offset)
            cached_dict = {}
            for p in cached_preds.tiles:
                cached_dict[(p.x_offset, p.y_offset)] = p
            for t in self.tiles:
                key = (t.x_offset, t.y_offset)
                if key not in cached_dict:
                    # cached predictions not found for this tile!
                    return False
                t_cached = cached_dict[key]
                t.predictions = t_cached.predictions
            return True
        except Exception as e:
            print(f"Exception in join_with_cached_predictions: {str(e)}")
            return False


class LegendPointItem(BaseModel):
    """
    Class for internally storing info about legend items for point symbols
    """

    # TODO -- could be modified to use CDR PointLegendAndFeaturesResult class in the future

    name: str = Field(description="Label of the map unit in the legend")
    description: str = Field(
        default="", description="Description of the map unit in the legend"
    )
    legend_bbox: List[Union[float, int]] = Field(
        default_factory=list,
        description="""The rough 2 point bounding box of the map units label.
                    Format is expected to be [x1,y1,x2,y2] where the top left
                    is the origin (0,0).""",
    )
    legend_contour: List[List[Union[float, int]]] = Field(
        default_factory=list,
        description="""The more precise polygon bounding box of the map units
                    label. Format is expected to be [x,y] coordinate pairs
                    where the top left is the origin (0,0).""",
    )


class LegendPointItems(BaseModel):
    """
    Class for a collection of LegendPointItem objects
    """

    items: List[LegendPointItem]
    provenance: str = Field(
        default="", description="where did these legend items come from"
    )

    @staticmethod
    def parse_legend_point_hints(legend_hints: dict) -> LegendPointItems:
        """
        parse legend hints JSON data (from the CMA contest)
        and convert to LegendPointItem objects

        legend_hints -- input hints dict
        only_keep_points -- if True, will discard any hints about line or polygon features
        """

        legend_point_items = []
        for shape in legend_hints["shapes"]:
            label = shape["label"]
            if not label.endswith("_pt") and not label.endswith("_point"):
                continue  # not a point symbol, skip

            # contour coords for the legend item's thumbnail swatch
            xy_pts = shape["points"]
            x_min = xy_pts[0][0]
            x_max = xy_pts[0][0]
            y_min = xy_pts[0][1]
            y_max = xy_pts[0][1]
            for x, y in xy_pts:
                x_min = int(min(x, x_min))
                x_max = int(max(x, x_max))
                y_min = int(min(y, y_min))
                y_max = int(max(y, y_max))
            legend_point_items.append(
                LegendPointItem(
                    name=label,
                    legend_bbox=[x_min, y_min, x_max, y_max],
                    legend_contour=xy_pts,
                )
            )
        return LegendPointItems(items=legend_point_items, provenance="ground_truth")<|MERGE_RESOLUTION|>--- conflicted
+++ resolved
@@ -1,18 +1,10 @@
 from __future__ import annotations
-<<<<<<< HEAD
+
 import logging
-import numpy as np
 from PIL import Image
 from pydantic import BaseModel, validator, Field
-import torch
 from typing import Optional, List, Union, Any
-=======
-from PIL import Image
-from pydantic import BaseModel, validator, model_serializer
-
-from typing import Optional, List, Any
-
->>>>>>> 9e6c1cf0
+
 
 logger = logging.getLogger(__name__)
 ## Data Objects
