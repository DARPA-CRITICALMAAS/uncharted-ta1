--- conflicted
+++ resolved
@@ -1,19 +1,15 @@
-<<<<<<< HEAD
 
 import copy
-=======
->>>>>>> 6a024dab
 import numpy as np
 
 from math import ceil
+from PIL.Image import Image as PILImage
 from PIL import Image
 
 from compute.ocr import OCR
-<<<<<<< HEAD
 from tasks.common.task import (Task, TaskInput, TaskResult)
-=======
-from tasks.geo_referencing.task import Task, TaskInput, TaskResult
->>>>>>> 6a024dab
+
+from typing import (List, Optional)
 
 
 PIXEL_LIM = 6000
@@ -23,40 +19,31 @@
 ocr_cache = {}
 
 class TextExtractor(Task):
-    _ocr: OCR = None
+    _ocr: Optional[OCR] = None
 
     def __init__(self, task_id: str):
         super().__init__(task_id)
         self._ocr = OCR()
-<<<<<<< HEAD
     
-    def _get_ocr_text(self, image:Image, key:str=''):
+    def _get_ocr_text(self, image:PILImage, key:str=''):
 
         if key != '' and key in ocr_cache:
             print('reading from ocr cache')
             return copy.deepcopy(ocr_cache[key])
         
-=======
-
-    def _get_ocr_text(self, image: Image, key: str = ""):
->>>>>>> 6a024dab
         # store image to temp location
-        image.save(f"{JPG_TEMP_FILENAME}", "JPEG", quality=100, optimize=True)
+        image.save(f'{JPG_TEMP_FILENAME}', "JPEG", quality=100, optimize=True)
 
         # ----- do GoogleVision OCR
         ocr_texts = self._ocr.detect_text(JPG_TEMP_FILENAME, key)
         #with open(f'temp/ocr-{key}.txt', "w") as f_out:
         #    f_out.write(f'{ocr_texts}')
         ocr_blocks = self._ocr.text_to_blocks(ocr_texts)
-<<<<<<< HEAD
         #with open(f'temp/ocr-{key}-blocks.txt', "w") as f_out:
         #    f_out.write(f'{ocr_blocks}')
         if key != '':
             ocr_cache[key] = copy.deepcopy(ocr_blocks)
         
-=======
-
->>>>>>> 6a024dab
         return ocr_blocks
 
 
@@ -69,14 +56,10 @@
 
         _, im_resize_ratio, image = self._resize_image(input.image)
 
-<<<<<<< HEAD
         ocr_blocks = self._get_ocr_text(image, f'{input.raster_id}-resize')
         ocr_blocks = self._ocr.merge_multiline(ocr_blocks)
         #with open(f'temp/ocr-{input.raster_id}-resize-blocks-merged.txt', "w") as f_out:
         #    f_out.write(f'{ocr_blocks}')
-=======
-        ocr_blocks = self._get_ocr_text(image, f"{input.raster_id}-resize")
->>>>>>> 6a024dab
 
         result = TaskResult()
         result.task_id = self._task_id
@@ -84,7 +67,7 @@
         result.output["im_resize_ratio"] = im_resize_ratio
         return result
 
-    def _resize_image(self, im: Image):
+    def _resize_image(self, im: PILImage):
         im_orig_size = im.size  # (width, height)
         im_resize_ratio = 1
         if im.mode == "F":
@@ -123,13 +106,7 @@
 
         ocr_blocks = []
         for im in ims:
-<<<<<<< HEAD
             ocr = self._get_ocr_text(im.image, f'{input.raster_id}-tile-{im.coordinates[0]}-{im.coordinates[1]}')
-=======
-            ocr = self._get_ocr_text(
-                im.image, f"{input.raster_id}-tile-{im.coordinates}"
-            )
->>>>>>> 6a024dab
             ocr_blocks = ocr_blocks + self._adjust_ocr_blocks(ocr, im.coordinates)
         #with open(f'temp/ocr-{input.raster_id}-blocks.txt', "w") as f_out:
         #    f_out.write(f'{ocr_blocks}')
@@ -142,7 +119,7 @@
         result.output["ocr_blocks"] = ocr_blocks
         return result
 
-    def _split_image(self, image: Image, size_limit: int):
+    def _split_image(self, image: PILImage, size_limit: int):
         # split an image as needed to fit under the image size limit for x and y
         image_size = image.size
         splits_x = self._get_splits(image_size[0], size_limit)
@@ -158,7 +135,7 @@
                 images.append(Tile(ims, (split_x[0], split_y[0])))
         return images
 
-    def _get_splits(self, size: int, limit: int) -> list((int, int)):
+    def _get_splits(self, size: int, limit: int) -> List[tuple[int, int]]:
         splits = ceil(float(size) / limit)
         split_inc = ceil(float(size) / splits)
         split_vals = []
@@ -169,7 +146,7 @@
             current = next_inc
         return split_vals
 
-    def _adjust_ocr_blocks(self, ocr_blocks, offset: (int, int)):
+    def _adjust_ocr_blocks(self, ocr_blocks, offset: tuple[int, int]):
         # offset all x & y by the (x,y) coordinates
         # does the adjustment in-place
         for b in ocr_blocks:
@@ -181,9 +158,9 @@
 
 
 class Tile:
-    image: Image = None
-    coordinates: (int, int) = (0, 0)
+    image: Optional[PILImage] = None
+    coordinates: tuple[int, int] = (0, 0)
 
-    def __init__(self, image: Image, coordinates: (int, int)):
+    def __init__(self, image: PILImage, coordinates: tuple[int, int]):
         self.image = image
         self.coordinates = coordinates