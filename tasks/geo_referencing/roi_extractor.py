import cv2 as cv
import numpy as np

from shapely.geometry import Polygon
from skimage.filters.rank import entropy
from skimage.morphology import disk

from compute.roi_mapping import determine_roi
<<<<<<< HEAD
from tasks.common.task import (Task, TaskInput, TaskResult)
=======
from tasks.geo_referencing.task import Task, TaskInput, TaskResult
>>>>>>> 6a024dab

ROI_PXL_LIMIT = 2000
SLICE_PERCENT = 0.05


def buffer_fixed(vertices, input: TaskInput):
    return 150


def buffer_image_ratio(vertices, input: TaskInput):
    return max(input.image.size) * 0.03


def buffer_roi_ratio(vertices, input: TaskInput) -> float:
    xs = [v[0] for v in vertices]
    x_size = max(xs) - min(xs)
    ys = [v[1] for v in vertices]
    y_size = max(ys) - min(ys)

    return max(x_size, y_size) * 0.05


class ROIExtractor(Task):
    def run(self, input: TaskInput) -> TaskResult:
        print(f"running region of interest extraction task with id {self._task_id}")

        roi = self._extract_roi(input)

        result = super()._create_result(input)
        result.output["roi"] = roi
        return result


class ModelROIExtractor(ROIExtractor):
    _coco_file_path: str = ""
    _buffering_func = None

    def __init__(self, task_id: str, buffering_func, coco_file_path=""):
        super().__init__(task_id)
        self._coco_file_path = coco_file_path
        self._buffering_func = buffering_func

    def _extract_roi(self, input: TaskInput):
        poly_raw = determine_roi(self._coco_file_path, input.raster_id)
        if poly_raw is None:
            return None

        buffer_size = self._buffering_func(poly_raw, input)
        print(f"buffering roi by {buffer_size}")

        polygon = Polygon(poly_raw)
        buffered = polygon.buffer(buffer_size, join_style=2)

        # expand the polygon outward
        return list(buffered.exterior.coords)


class EntropyROIExtractor(ROIExtractor):
    _entropy_thres_buffer = 0.1

    def __init__(self, task_id: str, _entropy_thres_buffer=0.1):
        super().__init__(task_id)
        self._entropy_thres_buffer = _entropy_thres_buffer

    def _extract_roi(self, input: TaskInput):
        # convert PIL image to opencv
        image = cv.cvtColor(np.array(input.image), cv.COLOR_RGB2BGR)
        ocr_blocks = input.get_data("ocr_blocks")

        # mask text blocks with median pixel values
        # (so entropy analysis focuses on non-text image features)
        if ocr_blocks:
            for blk in ocr_blocks:
                bpoly = blk["bounding_poly"]
                xmin = bpoly.vertices[0].x
                xmax = bpoly.vertices[0].x
                ymin = bpoly.vertices[0].y
                ymax = bpoly.vertices[0].y
                for v in bpoly.vertices:
                    xmin = min(xmin, v.x)
                    xmax = max(xmax, v.x)
                    ymin = min(ymin, v.y)
                    ymax = max(ymax, v.y)
                if xmin == xmax or ymin == ymax:
                    continue
                # mask text by replacing text block with its median pixel value
                ocr_pxl_slice = image[
                    ymin:ymax, xmin:xmax, :
                ]  # TODO - or just get median val along the top?
                if ocr_pxl_slice.size > 0:
                    med_val = np.median(ocr_pxl_slice, axis=[0, 1])
                    ocr_pxl_slice[:, :, 0] = med_val[0]
                    ocr_pxl_slice[:, :, 1] = med_val[1]
                    ocr_pxl_slice[:, :, 2] = med_val[2]

        # resize image - for faster entropy analysis
        im_resize_ratio = min(ROI_PXL_LIMIT / max(image.shape), 1.0)
        if im_resize_ratio < 1.0:
            width = int(image.shape[1] * im_resize_ratio)
            height = int(image.shape[0] * im_resize_ratio)
            image = cv.resize(image, (width, height), interpolation=cv.INTER_AREA)

        # convert to grayscale
        image = cv.cvtColor(image, cv.COLOR_BGR2GRAY)

        # ---- entropy analysis of grayscale image
        entr_img = entropy(
            image, disk(5)
        )  # image[:,:,0]   # TODO - disk size percentage of image size? (smaller is faster)
        entr_img = entr_img / entr_img.max()  # normalize entropy values to 0 - 1.0
        entr_img = entr_img.astype(np.float32)

        avg_entropy = entr_img.mean()  # average entropy of whole image

        entropy_thres = avg_entropy - self._entropy_thres_buffer

        # get entropy stats of slices of the image (along x and y axes)
        y_e_avgs, y_vals = self._get_slice_avgs(entr_img, axis=0, s_width=SLICE_PERCENT)
        x_e_avgs, x_vals = self._get_slice_avgs(entr_img, axis=1, s_width=SLICE_PERCENT)

        # find region-of-interest bounds by excluding slices
        # with low entropy
        roi_y = self._find_roi_bounds(
            y_e_avgs, y_vals, entropy_thres, entr_img.shape[0]
        )
        roi_x = self._find_roi_bounds(
            x_e_avgs, x_vals, entropy_thres, entr_img.shape[1]
        )

        if im_resize_ratio < 1.0:
            roi_x[0] = int(roi_x[0] / im_resize_ratio)
            roi_x[1] = int(roi_x[1] / im_resize_ratio)
            roi_y[0] = int(roi_y[0] / im_resize_ratio)
            roi_y[1] = int(roi_y[1] / im_resize_ratio)

        return [
            (roi_x[0], roi_y[0]),
            (roi_x[1], roi_y[0]),
            (roi_x[1], roi_y[1]),
            (roi_x[0], roi_y[1]),
        ]

    def _get_slice_avgs(self, img, axis=0, s_width=0.05):
        if axis != 0 and axis != 1:
            print("ERROR! not supported!")
        len0 = img.shape[axis]
        p_shift = int(s_width * len0)
        p1 = 0
        p2 = p_shift
        is_ok = True
        avg_vals = []
        p_vals = []
        while is_ok:
            if p2 > len0:
                p2 = len0
                is_ok = False
            if p1 >= p2:
                is_ok = False
                break
            s_img = img[p1:p2, :] if axis == 0 else img[:, p1:p2]
            if s_img.size > 0:
                avg_vals.append(s_img.mean())
                p_vals.append((p1 + p2) / 2)
                p1 = p2
                p2 += p_shift

        return avg_vals, p_vals

    def _find_roi_bounds(self, avg_vals, p_vals, e_thres, p_len):
        # find region of interest bounds (starting from bottem or right first,
        # then top or left)
        buffer = (
            p_len * 0.01
        )  # TODO could add a buffer here (based on full image dimension or ??)
        roi_p = [0, p_len]
        idx = len(avg_vals) - 1
        p_lim = p_len / 2  # retain at least 50% of image for region of interest
        p_prev = p_len - 1
        for e_val in reversed(avg_vals):
            if e_val > e_thres:
                roi_p[1] = int(p_prev + buffer)
                p_lim = max(p_vals[idx] - p_lim, 0)
                break
            if p_vals[idx] <= p_lim:
                roi_p[1] = int(p_prev + buffer)
                p_lim = max(p_vals[idx] - p_lim, 0)
                break
            p_prev = p_vals[idx]
            idx -= 1

        idx = 0
        p_prev = 0
        for entr in avg_vals:
            if entr > e_thres:
                roi_p[0] = int(p_prev - buffer)
                break
            if p_vals[idx] >= p_lim:
                roi_p[0] = int(p_prev - buffer)
                break
            p_prev = p_vals[idx]
            idx += 1

        roi_p[0] = max(roi_p[0], 0)
        roi_p[1] = min(roi_p[1], p_len - 1)

        return roi_p<|MERGE_RESOLUTION|>--- conflicted
+++ resolved
@@ -6,11 +6,9 @@
 from skimage.morphology import disk
 
 from compute.roi_mapping import determine_roi
-<<<<<<< HEAD
 from tasks.common.task import (Task, TaskInput, TaskResult)
-=======
-from tasks.geo_referencing.task import Task, TaskInput, TaskResult
->>>>>>> 6a024dab
+
+from typing import (List, Optional)
 
 ROI_PXL_LIMIT = 2000
 SLICE_PERCENT = 0.05
@@ -43,6 +41,9 @@
         result.output["roi"] = roi
         return result
 
+    def _extract_roi(self, input: TaskInput) -> Optional[List[tuple[float, float]]]:
+        return []
+
 
 class ModelROIExtractor(ROIExtractor):
     _coco_file_path: str = ""
@@ -53,7 +54,7 @@
         self._coco_file_path = coco_file_path
         self._buffering_func = buffering_func
 
-    def _extract_roi(self, input: TaskInput):
+    def _extract_roi(self, input: TaskInput) -> Optional[List[tuple[float, float]]]:
         poly_raw = determine_roi(self._coco_file_path, input.raster_id)
         if poly_raw is None:
             return None
