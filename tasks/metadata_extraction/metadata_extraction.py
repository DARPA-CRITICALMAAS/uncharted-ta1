--- conflicted
+++ resolved
@@ -177,34 +177,6 @@
     MIN_TEXT_FILTER_LENGTH = 100
     TEXT_FILTER_DECREMENT = 100
 
-<<<<<<< HEAD
-    # json structure for prompt
-    EXAMPLE_JSON = json.dumps(
-        {
-            "title": "<title>",
-            "projection": "<projection>",
-            "scale": "<scale>",
-            "datum": "<datum>",
-            "vertical_datum": "<vertical datum>",
-            "coordinate_systems": [
-                "<coordinate system>",
-                "<coordinate_system>",
-                "<coordinate_system>",
-            ],
-            "utm_zone": "<utm zone>",
-            "authors": ["<author name>", "<author name>", "<author name>"],
-            "year": "<publication year>",
-            "publisher": "<publisher>",
-            "base_map": "<base map>",
-            "counties": ["<county>", "<county>", "<county>"],
-            "states": ["<state>", "<state>", "<state>"],
-            "country": "<country>",
-            "publisher": "<publisher>",
-            "language": "<language>",
-            "language_country": "<language country>",
-        },
-        indent=4,
-=======
     TEXT_EXTRACT_TEMPLATE = (
         "The following blocks of text were extracted from a map using an OCR process:\n"
         + "{text_str}"
@@ -222,7 +194,6 @@
         + "\n\n"
         + "Extract places that are points from the text.\n"
         + "{format}"
->>>>>>> c4063529
     )
 
     POPULATION_CENTER_TEMPLATE = (
@@ -410,58 +381,6 @@
             logger.debug("Prompt string:\n")
             logger.debug(prompt_str)
 
-<<<<<<< HEAD
-            if num_tokens < self.TOKEN_LIMIT:
-                messages: List[Any] = [
-                    {
-                        "role": "system",
-                        "content": "You are using text extracted from maps by an OCR process to identify map metadata",
-                    },
-                    {"role": "user", "content": prompt_str},
-                ]
-                # GPT-4-turbo allows for an explicit response format setting for JSON output
-                if self._model == LLM.GPT_4_TURBO:
-                    completion = self._openai_client.chat.completions.create(
-                        messages=messages,
-                        model=self._model.value,
-                        response_format={"type": "json_object"},
-                        temperature=0.1,
-                    )
-                else:
-                    completion = self._openai_client.chat.completions.create(
-                        messages=messages,
-                        model=self._model.value,
-                        temperature=0.1,
-                    )
-
-                message_content = completion.choices[0].message.content
-                if message_content is not None:
-                    try:
-                        content_dict: Dict[str, Any] = json.loads(message_content)
-                        country = content_dict["country"]
-                        if country is None or len(country) == 0 or country == "NULL":
-                            content_dict["country"] = self._get_country("\n".join(text))
-                    except json.JSONDecodeError as e:
-                        logger.error(
-                            f"Skipping extraction '{doc_text_extraction.doc_id}' - error parsing json response from openai api likely due to token limit",
-                            exc_info=True,
-                        )
-                        return self._create_empty_extraction(doc_text_extraction.doc_id)
-                    content_dict["map_id"] = doc_text_extraction.doc_id
-                else:
-                    content_dict = {"map_id": doc_text_extraction.doc_id}
-                # ensure all the dict values are populated so we can validate the model - those below
-                # are extracted by the first GPT pass
-                # TODO - is it possible to handle this in a better way?
-                content_dict["places"] = []
-                content_dict["population_centres"] = []
-                content_dict["map_shape"] = MapShape.UNKNOWN
-                content_dict["map_chroma"] = MapChromaType.UNKNOWN
-                content_dict["vertical_datum"] = "NULL"
-                content_dict["quadrangles"] = []
-                extraction = MetadataExtraction(**content_dict)
-                return extraction
-=======
             # generate the response
             if input_prompt is not None:
                 chain = prompt_template | self._chat_model | parser
@@ -477,7 +396,6 @@
                 return MetadataExtraction(
                     map_id=doc_text_extraction.doc_id, **response_dict
                 )
->>>>>>> c4063529
 
             logger.warn(
                 f"Skipping extraction '{doc_text_extraction.doc_id}' - input token count {num_tokens} is greater than limit {self.TOKEN_LIMIT}"
@@ -491,37 +409,7 @@
             )
             return self._create_empty_extraction(doc_text_extraction.doc_id)
 
-<<<<<<< HEAD
-    def _get_country(self, text_str: str) -> Optional[str]:
-        country_prompt = self._to_country_prompt_str(text_str)
-        messages: List[Any] = [
-            {
-                "role": "system",
-                "content": "You are using text extracted from maps by an OCR process to identify map metadata",
-            },
-            {"role": "user", "content": country_prompt},
-        ]
-        # GPT-4-turbo allows for an explicit response format setting for JSON output
-        if self._model == LLM.GPT_4_TURBO:
-            completion = self._openai_client.chat.completions.create(
-                messages=messages,
-                model=self._model.value,
-                response_format={"type": "json_object"},
-                temperature=0.1,
-            )
-        else:
-            completion = self._openai_client.chat.completions.create(
-                messages=messages,
-                model=self._model.value,
-                temperature=0.1,
-            )
-        message_content = completion.choices[0].message.content
-        return message_content
-
-    def _process_map_area_extractions(
-=======
     def _extract_point_places(
->>>>>>> c4063529
         self,
         doc_text: DocTextExtraction,
     ) -> List[TextExtraction]:
@@ -593,33 +481,6 @@
                         s.text if isinstance(s, TextExtraction) else s
                         for s in metadata.places
                     ]
-<<<<<<< HEAD
-                    places = self._map_text_coordinates(
-                        places_raw, doc_text_extraction, replace_text
-                    )
-                except json.JSONDecodeError as e:
-                    logger.error(
-                        f"Skipping extraction '{doc_text_extraction.doc_id}' - error parsing json response from api likely due to token limit",
-                        exc_info=True,
-                    )
-                    places = []
-        except Exception as e:
-            logger.error(
-                f"Skipping extraction '{doc_text_extraction.doc_id}' - unexpected error during processing",
-                exc_info=True,
-            )
-            places = []
-        return places
-
-    def _extract_utm_zone(self, metadata: MetadataExtraction) -> str:
-        """Extracts the UTM zone from the metadata if it is not already present"""
-        prompt_str = self._to_utm_prompt_str(
-            metadata.counties,
-            metadata.quadrangles,
-            metadata.states,
-            metadata.places,
-            metadata.population_centres,
-=======
                 ),
                 "population_centers": " ".join(
                     s.text if isinstance(s, TextExtraction) else s
@@ -627,27 +488,9 @@
                 ),
                 "counties": metadata.counties,
             }
->>>>>>> c4063529
         )
         return (response.states, response.country)
 
-<<<<<<< HEAD
-            message_content = completion.choices[0].message.content
-            if message_content is not None:
-                try:
-                    result = message_content.strip()
-                except json.JSONDecodeError as e:
-                    logger.error(
-                        f"Skipping extraction - error parsing json response from api likely due to token limit",
-                        exc_info=True,
-                    )
-        except Exception as e:
-            logger.error(
-                f"Skipping extraction - unexpected error during processing",
-                exc_info=True,
-            )
-        return "" if message_content is None else message_content
-=======
     def _extract_utm_zone(self, metadata: MetadataExtraction) -> int:
         """
         Infers the UTM zone from the given metadata using an LLM.
@@ -703,7 +546,6 @@
         response = chain.invoke(args)
 
         return self._normalize_quadrangles(response.quadrangles)
->>>>>>> c4063529
 
     def _extract_text_with_index(
         self, doc_text_extraction: DocTextExtraction
@@ -777,124 +619,6 @@
         num_tokens = len(encoding.encode(input_str))
         return num_tokens
 
-<<<<<<< HEAD
-    def _to_prompt_str(self, text_str: str) -> str:
-        """Converts a string of text to a prompt string for GPT-3.5-turbo"""
-        return (
-            "The following blocks of text were extracted from a map using an OCR process:\n"
-            + text_str
-            + "\n\n"
-            + " Find the following:\n"
-            + " - map title. \n"
-            + " - scale\n"
-            + " - projection\n"
-            + " - datum\n"
-            + " - vertical datum\n"  # explicitly look for this so we can ignore it - if we totally remove we start to see vertical datums show up as datums
-            + " - coordinate systems\n"
-            + " - UTM zone\n"
-            + " - authors\n"
-            + " - year\n"
-            + " - base map description or base map (quad, year pairs)\n"
-            + " - counties\n"
-            + " - states/provinces\n"
-            + " - country\n"
-            + " - map publisher\n"
-            + " - language\n"
-            + " - language country\n"
-            + " Examples of geoditic datums: North American Datum of 1983, NAD83, WGS 84.\n"
-            + " Examples of vertical datums: 'Mean Sea Level', 'Mean Low Water', and 'national vertical geoditic datum of 1929'\n"  # explicitly look for this so we can ignore it
-            + " Examples of UTM zones: 12, 15.\n"
-            + " Examples of projections: Polyconic, Lambert, Transverse Mercator\n"
-            + " Examples of coordinate systems: Utah coordinate system central zone, UTM Zone 15, Universal Transverse Mercator zone 12, New Mexico coordinate system, north zone, Carter Coordinate System"
-            + ' Examples of base maps: "U.S. Geological Survey 1954", "U.S. Geological Survey 1:62,500, Vidal (1949) Rice and Turtle Mountains (1954) Savahia Peak (1975)"\n'
-            + ' Examples of states/provinces: "Arizona", "New York", "South Dakota", "Ontario"\n'
-            + " Return the data as a JSON structure.\n"
-            + " Here is an example of the structure to use: \n"
-            + self.EXAMPLE_JSON
-            + "\n"
-            + 'If any string value is not present the field should be set to "NULL".\n'
-            + "If the map title includes state names, county names or quadrangle, they should be included in the full title.\n"
-            + "All author names should be in the format: <last name, first iniital, middle initial>.  Example of author name: Bailey, D. K.\n"
-            + "A single author is allowed.  Note that authors, title and year are normally grouped together on the map so use that help disambiguate.\n"
-            + "References, citations and geology attribution should be ignored when extracting authors.\n"
-            + "The year should be the most recent value and should be a single 4 digit number.\n"
-            + "Geoditic datums should be in their short form, for example, North American Datum of 1927 should be NAD27.\n"
-            + "Geoditic datums are exclusive of vertical datums; geoditic datums never contain terms associated with height or verticality.\n"
-            + "The term grid ticks should not be included in coordinate system output.\n"
-            + "The base map description can be a descriptive string, but also often contains (quadrangle, year) pairs.\n"
-            + "States includes principal subvidisions of any country and their full name should be extracted.\n"
-            + "UTM zones should not include an N or S after the number when extracted.\n"
-            + "Language should capture the best guess of the language used in the blocks of text.\n"
-            + "Language country should be the name of the country derived from Language.\n"
-        )
-
-    def _to_point_prompt_str(self, text_str: str) -> str:
-        return (
-            "The following blocks of text were extracted from a map using an OCR process, specified as a list with (text, index):\n"
-            + text_str
-            + "\n\n"
-            + " Return the places that are points. The following types of places are points: \n"
-            + " - mountains\n"
-            + " - peaks\n"
-            + " - trailheads\n"
-            + " - hills\n"
-            + " - summits\n\n"
-            + " Ignore places that are not points. The following types of places are not points: \n"
-            + " - pond\n"
-            + " - brook\n"
-            + " - lake\n"
-            + " - river\n\n"
-            + " In the response, include the index and the name as part of a tuple in a json formatted list with each item being {name: 'name', index: 'index'}.\n"
-            + " Here is an example of the structure to use: \n"
-            + self.EXAMPLE_JSON_POINTS
-            + "\n"
-        )
-
-    def _to_place_prompt_str(self, text_str: str) -> str:
-        return (
-            "The following blocks of text were extracted from a map using an OCR process, specified as a list with (text, index):\n"
-            + text_str
-            + "\n\n"
-            + " Return the places that are recognizable metropolitan areas, cities, towns, or villages.\n"
-            + " Ignore places that are roads, streets, avenues, or other similar features.\n"
-            + " Using the above list of places, determine which state or province is most likely being explored.\n"
-            + " In the response, include the index, the name and the state or province as part of a tuple in a json formatted list with each item being {name: 'name', index: 'index', state: 'state'}.\n"
-            + " Here is an example of the structure to use: \n"
-            + self.EXAMPLE_JSON_CITIES
-            + "\n\n"
-            + ' In the returned json, name the result "points".'
-        )
-
-    def _to_country_prompt_str(self, text_str: str) -> str:
-        return (
-            "The following blocks of text were extracted from a map using an OCR process:\n"
-            + text_str
-            + "\n\n"
-            + " Return the most likely country of the map. It could be derived from place names, states, or the language of the map.\n"
-            + " Return the result as a simple string."
-        )
-
-    def _to_utm_prompt_str(
-        self,
-        counties: List[str],
-        quadrangles: List[str],
-        state: List[str],
-        places: List[TextExtraction],
-        population_centers: List[TextExtraction],
-    ) -> str:
-        return (
-            "The following information was extracted froma map using an OCR process:\n"
-            + f"quadrangles: {','.join(quadrangles)}\n"
-            + f"counties: {','.join(counties)}\n"
-            + f"places: {','.join([p.text for p in places])}\n"
-            + f"population centers: {','.join([p.text for p in population_centers])}\n"
-            + f"states: {','.join(state)}\n"
-            + " Infer the UTM zone and return it in a JSON structure. If it cannot be inferred, return 'NULL'.\n"
-            + " The inferred UTM zone should not include an N or S after the number.\n"
-            + " Here is an example of the structure to return: \n"
-            + self.EXAMPLE_JSON_UTM
-        )
-=======
     def _generate_prompt_template(self, parser, template: str) -> ChatPromptTemplate:
         """
         Generates a chat prompt template from an input string.
@@ -902,7 +626,6 @@
         Args:
             parser (Parser): The parser object used for extracting metadata.
             template (str): The template string for the human message.
->>>>>>> c4063529
 
         Returns:
             ChatPromptTemplate: The generated chat prompt template.
