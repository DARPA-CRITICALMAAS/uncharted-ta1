import logging, os

import msal
import requests
from google.oauth2.credentials import Credentials
from google.cloud.vision import ImageAnnotatorClient

logger = logging.getLogger(__name__)
<<<<<<< HEAD
logger.setLevel(logging.DEBUG)
=======


>>>>>>> b0ffac0d
# Provided USGS
class CloudAuthenticator:
    def __init__(self):
        # Validate environment variables
        self.validate_environment_variables()

        # Entra ID (Azure AD) Configuration
        self.client_id = os.environ.get("AZURE_CLIENT_ID")
        self.client_secret = os.environ.get("AZURE_CLIENT_SECRET")
        self.tenant_id = os.environ.get("AZURE_TENANT_ID")
        self.azure_audience = os.environ.get(
            "AZURE_AUDIENCE"
        )  # Should match the app registration API URI

        # Google Cloud Configuration
        self.google_audience = os.environ.get(
            "GOOGLE_AUDIENCE"
        )  # Should match the workload identity audience
        self.google_sts_endpoint = "https://sts.googleapis.com/v1/token"
        logger.debug(str(self))

    def validate_environment_variables(self):
        required_vars = [
            "AZURE_CLIENT_ID",
            "AZURE_CLIENT_SECRET",
            "AZURE_TENANT_ID",
            "GOOGLE_AUDIENCE",
            "AZURE_AUDIENCE",
        ]
        for var in required_vars:
            if not os.getenv(var):
                raise EnvironmentError(f"Environment variable {var} is not set")

    def get_entra_id_token(self):
        """
        Obtain an access token from Entra ID using MSAL without using cache.
        """
        authority = f"https://login.microsoftonline.com/{self.tenant_id}"
        app = msal.ConfidentialClientApplication(
            self.client_id, authority=authority, client_credential=self.client_secret
        )
        # Use /.default scope
        scopes = [f"{self.azure_audience}/.default"]
        # Always fetch a new token (no caching)
        result = app.acquire_token_for_client(scopes=scopes)
        if not result:
            raise ValueError("Token acquisition failed")
        if "access_token" in result:
            token = result["access_token"]
            expires_in = result.get("expires_in", "Unknown")
            issued_at = result.get(
                "ext_expires_in", "Unknown"
            )  # Some APIs provide this value

            logger.debug(
                f"New Token Acquired: {token[-10:]}..."
            )  # Print last 10 chars for security
            logger.debug(f"Token Expires In: {expires_in} seconds")

            return token
        else:
            raise ValueError(
                f"Token acquisition failed: {result.get('error_description')}"
            )

    def exchange_for_google_token(self, entra_token):
        """
        Exchange Entra ID token for a Google Cloud access token
        """
        payload = {
            "audience": self.google_audience,
            "grant_type": "urn:ietf:params:oauth:grant-type:token-exchange",
            "requested_token_type": "urn:ietf:params:oauth:token-type:access_token",
            "subject_token_type": "urn:ietf:params:oauth:token-type:jwt",
            "subject_token": entra_token,
            "scope": "https://www.googleapis.com/auth/cloud-platform",
        }

        response = requests.post(self.google_sts_endpoint, json=payload)
        logger.debug("Google token exchange complete")
        logger.debug("Response: " + str(response))

        if response.status_code != 200:
            raise ValueError(f"Token exchange failed: {response.text}")

        return response.json()["access_token"]

    def get_vision_client(self):
        """
        Get an authenticated Google Cloud Vision client
        """
        try:
            # Step 1: Get the Entra ID token
            entra_token = self.get_entra_id_token()
        except ValueError as e:
            raise ValueError(f"Failed to acquire Entra ID token: {e}")

        try:
            # Step 2: Exchange the Entra ID token for a Google Cloud access token
            google_access_token = self.exchange_for_google_token(entra_token)
        except ValueError as e:
            raise ValueError(
                f"Failed to exchange Entra ID token for Google Cloud token: {e}"
            )

        # Step 3: Return the Vision client with the Google token
        vision_credentials = Credentials(google_access_token)
        return ImageAnnotatorClient(credentials=vision_credentials)<|MERGE_RESOLUTION|>--- conflicted
+++ resolved
@@ -6,12 +6,7 @@
 from google.cloud.vision import ImageAnnotatorClient
 
 logger = logging.getLogger(__name__)
-<<<<<<< HEAD
 logger.setLevel(logging.DEBUG)
-=======
-
-
->>>>>>> b0ffac0d
 # Provided USGS
 class CloudAuthenticator:
     def __init__(self):
