--- conflicted
+++ resolved
@@ -40,16 +40,11 @@
 from tasks.metadata_extraction.entities import GeoPlaceType
 from tasks.metadata_extraction.geocoder import Geocoder
 from tasks.metadata_extraction.geocoding_service import NominatimGeocoder
-<<<<<<< HEAD
-from tasks.metadata_extraction.metadata_extraction import MetadataExtractor, LLM
-=======
 from tasks.metadata_extraction.metadata_extraction import (
     LLM_PROVIDER,
     MetadataExtractor,
     LLM,
 )
-from tasks.metadata_extraction.scale import ScaleExtractor
->>>>>>> 7e5c3e68
 from tasks.metadata_extraction.text_filter import (
     FilterMode,
     TextFilter,
