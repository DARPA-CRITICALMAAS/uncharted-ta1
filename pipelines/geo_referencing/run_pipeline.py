import os
import glob

from geopy.distance import distance as geo_distance
from PIL import Image

from pipelines.geo_referencing.factory import create_geo_referencing_pipelines
<<<<<<< HEAD
from pipelines.geo_referencing.output import (CSVWriter, JSONWriter)
from tasks.common.pipeline import PipelineInput
=======
from pipelines.geo_referencing.output import CSVWriter, JSONWriter
from pipelines.geo_referencing.pipeline import PipelineInput
>>>>>>> 6a024dab
from tasks.geo_referencing.georeference import QueryPoint
from util.coordinates import absolute_minmax
from util.json import read_json_file

FOV_RANGE_KM = (
    700  # [km] max range of a image's field-of-view (around the clue coord pt)
)
LON_MINMAX = [-66.0, -180.0]  # fallback geo-fence (ALL of USA + Alaska)
LAT_MINMAX = [24.0, 73.0]

<<<<<<< HEAD
CLUE_PATH_IN = '/Users/phorne/projects/criticalmaas/data/challenge_1/clue_CSVs/'
QUERY_PATH_IN = '/Users/phorne/projects/criticalmaas/data/challenge_1/AI4CMA_Map Georeferencing Challenge_Validation Answer Key/'
#QUERY_PATH_IN = '/Users/phorne/projects/criticalmaas/data/challenge_1/quick/'
POINTS_PATH_IN = '/Users/phorne/projects/criticalmaas/data/challenge_1/points/'
IMG_FILE_EXT = 'tif'
CLUE_FILEN_SUFFIX = '_clue'
=======
QUERY_PATH_IN = ""
IMG_FILE_EXT = "tif"
CLUE_FILEN_SUFFIX = "_clue"
>>>>>>> 6a024dab

Image.MAX_IMAGE_PIXELS = 400000000
IMG_CACHE = "temp/images/"
OCR_CACHE = "temp/ocr/"
GEOCODE_CACHE = "temp/geocode/"
os.makedirs(IMG_CACHE, exist_ok=True)
os.makedirs(OCR_CACHE, exist_ok=True)

<<<<<<< HEAD
os.environ["GOOGLE_APPLICATION_CREDENTIALS"] = '/Users/phorne/google-vision-lara.json'

def create_input(raster_id:str, image_path:str, points_path:str, query_path:str, clue_path:str):
=======
os.environ["GOOGLE_APPLICATION_CREDENTIALS"] = "/credentials.json"


def create_input(raster_id: str, image_path: str, query_path: str):
>>>>>>> 6a024dab
    input = PipelineInput()
    input.image = Image.open(image_path)
    input.raster_id = raster_id

<<<<<<< HEAD
    lon_minmax, lat_minmax, lon_sign_factor = get_params(clue_path, use_abs=False)
    input.params['lon_minmax'] = lon_minmax
    input.params['lat_minmax'] = lat_minmax
    input.params['lon_sign_factor'] = lon_sign_factor

    query_pts = query_points_from_points(raster_id, points_path)
    if not query_pts:
        query_pts = parse_query_file(query_path, input.image.size)
    input.params['query_pts'] = query_pts
    
=======
    lon_minmax, lat_minmax, lon_sign_factor = get_geofence()
    input.params["lon_minmax"] = lon_minmax
    input.params["lat_minmax"] = lat_minmax
    input.params["lon_sign_factor"] = lon_sign_factor

    query_pts = parse_query_file(query_path, input.image.size)
    input.params["query_pts"] = query_pts

>>>>>>> 6a024dab
    return input


def process_folder(image_folder: str):
    # get the pipelines
    pipelines = create_geo_referencing_pipelines()

    img_path_tmp = os.path.join(image_folder, "*." + IMG_FILE_EXT)
    image_filenames = glob.glob(img_path_tmp)
    image_filenames.sort()
    print(f'found {len(image_filenames)} images to process')
    if len(image_filenames) == 0:
        # check nested folders for images
        print('no images found, checking nested folders')
        img_path_tmp = os.path.join(image_folder, '*', '*.' + IMG_FILE_EXT)
        image_filenames = glob.glob(img_path_tmp)
        image_filenames.sort()
        print(f'found {len(image_filenames)} nested images to process')

    results = {}
    results_summary = {}
    results_levers = {}
    results_gcps = {}
    results_integration = {}
    writer_csv = CSVWriter()
    writer_json = JSONWriter()
    for p in pipelines:
        results[p.id] = []
        results_summary[p.id] = []
        results_levers[p.id] = []
        results_gcps[p.id] = []
        results_integration[p.id] = []

    for image_path in image_filenames:
        print(f"processing {image_path}")
        image_base_filename = os.path.basename(image_path)
        image_base_filename = os.path.splitext(image_base_filename)[0]
        raster_id = os.path.splitext(image_path[len(image_folder):])[0].replace('/', '-')

<<<<<<< HEAD
        clue_path = os.path.join(CLUE_PATH_IN, image_base_filename + CLUE_FILEN_SUFFIX + '.csv')
        query_path = os.path.join(QUERY_PATH_IN, image_base_filename + '.csv')
        points_path = os.path.join(POINTS_PATH_IN, f'pipeline_output_{raster_id}.json')

        input = create_input(raster_id, image_path, points_path, query_path, clue_path)
=======
        query_path = os.path.join(QUERY_PATH_IN, image_base_filename + ".csv")

        input = create_input(raster_id, image_path, query_path)
        if input.params["query_pts"] is None or len(input.params["query_pts"]) == 0:
            continue
>>>>>>> 6a024dab

        for pipeline in pipelines:
            print(f'running pipeline {pipeline.id}')
            output = pipeline.run(input)
            results[pipeline.id].append(output["geo"])
            results_summary[pipeline.id].append(output["summary"])
            results_levers[pipeline.id].append(output["levers"])
            results_gcps[pipeline.id].append(output["gcps"])
            results_integration[pipeline.id].append(output["schema"])
            print(f"done pipeline {pipeline.id}\n\n")

        for p in pipelines:
            writer_csv.output(results[p.id], {"path": f"output/test-{p.id}.csv"})
            writer_csv.output(
                results_summary[p.id], {"path": f"output/test_summary-{p.id}.csv"}
            )
            writer_json.output(
                results_levers[p.id], {"path": f"output/test_levers-{p.id}.json"}
            )
            writer_json.output(
                results_gcps[p.id], {"path": f"output/test_gcps-{p.id}.json"}
            )
            writer_json.output(
                results_integration[p.id], {"path": f"output/test_schema-{p.id}.json"}
            )

    for p in pipelines:
        writer_csv.output(results[p.id], {"path": f"output/test-{p.id}.csv"})
        writer_csv.output(
            results_summary[p.id], {"path": f"output/test_summary-{p.id}.csv"}
        )
        writer_json.output(
            results_levers[p.id], {"path": f"output/test_levers-{p.id}.json"}
        )
        writer_json.output(
            results_gcps[p.id], {"path": f"output/test_gcps-{p.id}.json"}
        )
        writer_json.output(
            results_integration[p.id], {"path": f"output/test_schema-{p.id}.json"}
        )


def get_geofence(csv_clue_file, fov_range_km, lon_limits=(-66.0, -180.0), lat_limits=(24.0, 73.0), use_abs=True):

    # parse clue CSV file
    (clue_lon, clue_lat, clue_ok) = parse_clue_file(csv_clue_file)
    if clue_ok:
    #if False:
        print('Using lon/lat clue: {}, {}'.format(clue_lon, clue_lat))
        dist_km = fov_range_km/2.0  # distance from clue pt in all directions (N,E,S,W)
        fov_pt_north = geo_distance(kilometers=dist_km).destination((clue_lat, clue_lon), bearing=0)
        fov_pt_east = geo_distance(kilometers=dist_km).destination((clue_lat, clue_lon), bearing=90)
        fov_degrange_lon = abs(fov_pt_east[1] - clue_lon)
        fov_degrange_lat = abs(fov_pt_north[0] - clue_lat)
        lon_minmax = [clue_lon-fov_degrange_lon, clue_lon+fov_degrange_lon]
        lat_minmax = [clue_lat-fov_degrange_lat, clue_lat+fov_degrange_lat]

<<<<<<< HEAD
    else:
        # if no lat/lon clue, fall-back to full geo-fence of USA + Alaska
        print('WARNING! No lon/lat clue found. Using full geo-fence for USA + Alaska')
        lon_minmax = lon_limits
        lat_minmax = lat_limits
=======
    if (
        use_abs
    ):  # use abs of lat/lon geo-fence? (since parsed OCR values don't usually include sign)
        if lon_minmax[0] < 0.0:
            lon_sign_factor = (
                -1.0
            )  # to account for -ve longitude values being forced to abs
            # (used when finalizing lat/lon results for query points)
        lon_minmax = [abs(x) for x in lon_minmax]
        lat_minmax = [abs(x) for x in lat_minmax]
>>>>>>> 6a024dab

    lon_sign_factor = 1.0

<<<<<<< HEAD

    return (absolute_minmax(lon_minmax), absolute_minmax(lat_minmax), lon_sign_factor)
=======
    return (lon_minmax, lat_minmax, lon_sign_factor)
>>>>>>> 6a024dab


def parse_query_file(csv_query_file, image_size=None):
    """
    Expected schema is of the form:
    raster_ID,row,col,NAD83_x,NAD83_y
    GEO_0004,8250,12796,-105.72065081057087,43.40255034572461
    ...
    Note: NAD83* columns may not be present
    row (y) and col (x) = pixel coordinates to query
    NAD83* = (if present) are ground truth answers (lon and lat) for the query x,y pt
    """

    first_line = True
    x_idx = 2
    y_idx = 1
    lon_idx = 3
    lat_idx = 4
    query_pts = []
    try:
        with open(csv_query_file) as f_in:
            for line in f_in:
                if line.startswith("raster_") or first_line:
                    first_line = False
                    continue  # header line, skip

                rec = line.split(",")
                if len(rec) < 3:
                    continue
                raster_id = rec[0]
                x = int(rec[x_idx])
                y = int(rec[y_idx])
                if image_size is not None:
                    # sanity check that query points are not > image dimensions!
                    if x > image_size[0] or y > image_size[1]:
                        err_msg = (
                            "Query point {}, {} is outside image dimensions".format(
                                x, y
                            )
                        )
                        raise IOError(err_msg)
                lonlat_gt = None
                if len(rec) >= 5:
                    lon = float(rec[lon_idx])
                    lat = float(rec[lat_idx])
                    if lon != 0 and lat != 0:
                        lonlat_gt = (lon, lat)
                query_pts.append(QueryPoint(raster_id, (x, y), lonlat_gt))

    except Exception as e:
        print("EXCEPTION parsing query file: {}".format(csv_query_file))
        print(e)

    #print('Num query points parsed: {}'.format(len(query_pts)))

    return query_pts

def query_points_from_points(raster_id:str, points_file:str) -> list[QueryPoint]:
    return None
    if not os.path.isfile(points_file):
        return None
    
    query_points = []
    points_raw = read_json_file(points_file)
    for pt in points_raw['labels']:
        x = int((pt['x1'] + pt['x2']) / 2)
        y = int((pt['y1'] + pt['y2']) / 2)
        query_points.append(QueryPoint(raster_id, (x,y), None, properties={'label': pt['class_name']}))

    return query_points




def get_params(clue_path:str, use_abs:bool=True):
     return get_geofence(clue_path, fov_range_km=FOV_RANGE_KM, lon_limits=LON_MINMAX, lat_limits=LAT_MINMAX, use_abs=use_abs)

def parse_clue_file(csv_clue_file):

    '''
    Expected schema is of the form:
    raster_ID,NAD83_x,NAD83_y
    GEO_0004,-105.72065081057087,43.40255034572461

    Or possibly
    raster_ID,row,col,NAD83_x,NAD83_y
    GEO_0004,,,-105.72065081057087,43.40255034572461
    '''

    first_line = True
    got_clue = False
    lon = 0.0
    lat = 0.0
    try:
        with open(csv_clue_file) as f_in:
            for line in f_in:
                if line.startswith('raster_') or first_line:
                    first_line = False
                    continue    # header line, skip
                
                if got_clue:
                    break

                rec = line.split(',')
                if len(rec) < 3:
                    continue
                if len(rec) < 5:
                    lon = float(rec[1])
                    lat = float(rec[2])
                else:
                    lon = round(float(rec[3]),1)    # round to 1 decimal place
                    lat = round(float(rec[4]),1)
                got_clue = True
    except Exception as e:
        print('EXCEPTION parsing clue file!')
        print(e)

    return (lon, lat, got_clue)<|MERGE_RESOLUTION|>--- conflicted
+++ resolved
@@ -5,16 +5,13 @@
 from PIL import Image
 
 from pipelines.geo_referencing.factory import create_geo_referencing_pipelines
-<<<<<<< HEAD
 from pipelines.geo_referencing.output import (CSVWriter, JSONWriter)
 from tasks.common.pipeline import PipelineInput
-=======
-from pipelines.geo_referencing.output import CSVWriter, JSONWriter
-from pipelines.geo_referencing.pipeline import PipelineInput
->>>>>>> 6a024dab
 from tasks.geo_referencing.georeference import QueryPoint
 from util.coordinates import absolute_minmax
 from util.json import read_json_file
+
+from typing import Union
 
 FOV_RANGE_KM = (
     700  # [km] max range of a image's field-of-view (around the clue coord pt)
@@ -22,18 +19,12 @@
 LON_MINMAX = [-66.0, -180.0]  # fallback geo-fence (ALL of USA + Alaska)
 LAT_MINMAX = [24.0, 73.0]
 
-<<<<<<< HEAD
 CLUE_PATH_IN = '/Users/phorne/projects/criticalmaas/data/challenge_1/clue_CSVs/'
 QUERY_PATH_IN = '/Users/phorne/projects/criticalmaas/data/challenge_1/AI4CMA_Map Georeferencing Challenge_Validation Answer Key/'
 #QUERY_PATH_IN = '/Users/phorne/projects/criticalmaas/data/challenge_1/quick/'
 POINTS_PATH_IN = '/Users/phorne/projects/criticalmaas/data/challenge_1/points/'
 IMG_FILE_EXT = 'tif'
 CLUE_FILEN_SUFFIX = '_clue'
-=======
-QUERY_PATH_IN = ""
-IMG_FILE_EXT = "tif"
-CLUE_FILEN_SUFFIX = "_clue"
->>>>>>> 6a024dab
 
 Image.MAX_IMAGE_PIXELS = 400000000
 IMG_CACHE = "temp/images/"
@@ -42,21 +33,13 @@
 os.makedirs(IMG_CACHE, exist_ok=True)
 os.makedirs(OCR_CACHE, exist_ok=True)
 
-<<<<<<< HEAD
 os.environ["GOOGLE_APPLICATION_CREDENTIALS"] = '/Users/phorne/google-vision-lara.json'
 
 def create_input(raster_id:str, image_path:str, points_path:str, query_path:str, clue_path:str):
-=======
-os.environ["GOOGLE_APPLICATION_CREDENTIALS"] = "/credentials.json"
-
-
-def create_input(raster_id: str, image_path: str, query_path: str):
->>>>>>> 6a024dab
     input = PipelineInput()
     input.image = Image.open(image_path)
     input.raster_id = raster_id
 
-<<<<<<< HEAD
     lon_minmax, lat_minmax, lon_sign_factor = get_params(clue_path, use_abs=False)
     input.params['lon_minmax'] = lon_minmax
     input.params['lat_minmax'] = lat_minmax
@@ -67,16 +50,6 @@
         query_pts = parse_query_file(query_path, input.image.size)
     input.params['query_pts'] = query_pts
     
-=======
-    lon_minmax, lat_minmax, lon_sign_factor = get_geofence()
-    input.params["lon_minmax"] = lon_minmax
-    input.params["lat_minmax"] = lat_minmax
-    input.params["lon_sign_factor"] = lon_sign_factor
-
-    query_pts = parse_query_file(query_path, input.image.size)
-    input.params["query_pts"] = query_pts
-
->>>>>>> 6a024dab
     return input
 
 
@@ -116,19 +89,11 @@
         image_base_filename = os.path.splitext(image_base_filename)[0]
         raster_id = os.path.splitext(image_path[len(image_folder):])[0].replace('/', '-')
 
-<<<<<<< HEAD
         clue_path = os.path.join(CLUE_PATH_IN, image_base_filename + CLUE_FILEN_SUFFIX + '.csv')
         query_path = os.path.join(QUERY_PATH_IN, image_base_filename + '.csv')
         points_path = os.path.join(POINTS_PATH_IN, f'pipeline_output_{raster_id}.json')
 
         input = create_input(raster_id, image_path, points_path, query_path, clue_path)
-=======
-        query_path = os.path.join(QUERY_PATH_IN, image_base_filename + ".csv")
-
-        input = create_input(raster_id, image_path, query_path)
-        if input.params["query_pts"] is None or len(input.params["query_pts"]) == 0:
-            continue
->>>>>>> 6a024dab
 
         for pipeline in pipelines:
             print(f'running pipeline {pipeline.id}')
@@ -186,33 +151,16 @@
         lon_minmax = [clue_lon-fov_degrange_lon, clue_lon+fov_degrange_lon]
         lat_minmax = [clue_lat-fov_degrange_lat, clue_lat+fov_degrange_lat]
 
-<<<<<<< HEAD
     else:
         # if no lat/lon clue, fall-back to full geo-fence of USA + Alaska
         print('WARNING! No lon/lat clue found. Using full geo-fence for USA + Alaska')
         lon_minmax = lon_limits
         lat_minmax = lat_limits
-=======
-    if (
-        use_abs
-    ):  # use abs of lat/lon geo-fence? (since parsed OCR values don't usually include sign)
-        if lon_minmax[0] < 0.0:
-            lon_sign_factor = (
-                -1.0
-            )  # to account for -ve longitude values being forced to abs
-            # (used when finalizing lat/lon results for query points)
-        lon_minmax = [abs(x) for x in lon_minmax]
-        lat_minmax = [abs(x) for x in lat_minmax]
->>>>>>> 6a024dab
 
     lon_sign_factor = 1.0
 
-<<<<<<< HEAD
 
     return (absolute_minmax(lon_minmax), absolute_minmax(lat_minmax), lon_sign_factor)
-=======
-    return (lon_minmax, lat_minmax, lon_sign_factor)
->>>>>>> 6a024dab
 
 
 def parse_query_file(csv_query_file, image_size=None):
@@ -270,7 +218,7 @@
 
     return query_pts
 
-def query_points_from_points(raster_id:str, points_file:str) -> list[QueryPoint]:
+def query_points_from_points(raster_id:str, points_file:str) -> Union[None, list[QueryPoint]]:
     return None
     if not os.path.isfile(points_file):
         return None
