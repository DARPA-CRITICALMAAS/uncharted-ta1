--- conflicted
+++ resolved
@@ -2,16 +2,12 @@
 import os
 
 from flask import Flask, request, Response
+from PIL.Image import Image as PILImage
 from PIL import Image
 
 from pipelines.geo_referencing.factory import create_geo_referencing_pipeline
-<<<<<<< HEAD
 from pipelines.geo_referencing.output import (JSONWriter)
 from tasks.common.pipeline import (PipelineInput)
-=======
-from pipelines.geo_referencing.output import JSONWriter
-from pipelines.geo_referencing.pipeline import PipelineInput
->>>>>>> 6a024dab
 from tasks.geo_referencing.georeference import QueryPoint
 
 Image.MAX_IMAGE_PIXELS = 400000000
@@ -22,7 +18,7 @@
 app = Flask(__name__)
 
 
-def load_image(image_path: str) -> Image:
+def load_image(image_path: str) -> PILImage:
     # assume local file system for now
     return Image.open(image_path)
 
