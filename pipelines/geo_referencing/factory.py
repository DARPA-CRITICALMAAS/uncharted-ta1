<<<<<<< HEAD

from pipelines.geo_referencing.output import (DetailedOutput, GCPOutput, GeoReferencingOutput, IntegrationOutput, UserLeverOutput, SummaryOutput)
from tasks.common.pipeline import Pipeline
from tasks.geo_referencing.coordinates_extractor import (GeocodeCoordinatesExtractor, GeoCoordinatesExtractor, UTMCoordinatesExtractor)
from tasks.geo_referencing.filter import OutlierFilter
from tasks.geo_referencing.georeference import GeoReference
from tasks.geo_referencing.ground_control import CreateGroundControlPoints
from tasks.geo_referencing.roi_extractor import (EntropyROIExtractor, ModelROIExtractor, buffer_fixed, buffer_image_ratio, buffer_roi_ratio)
=======
from pipelines.geo_referencing.output import (
    DetailedOutput,
    GCPOutput,
    GeoReferencingOutput,
    IntegrationOutput,
    UserLeverOutput,
    SummaryOutput,
)
from pipelines.geo_referencing.pipeline import Pipeline
from tasks.geo_referencing.coordinates_extractor import (
    GeocodeCoordinatesExtractor,
    GeoCoordinatesExtractor,
    UTMCoordinatesExtractor,
)
from tasks.geo_referencing.georeference import GeoReference
from tasks.geo_referencing.roi_extractor import (
    EntropyROIExtractor,
    ModelROIExtractor,
    buffer_fixed,
    buffer_image_ratio,
    buffer_roi_ratio,
)
from tasks.geo_referencing.task import Task
>>>>>>> 6a024dab
from tasks.geo_referencing.text_extraction import ResizeTextExtractor, TileTextExtractor


def create_geo_referencing_pipelines() -> list[Pipeline]:
    p = []

    tasks = []
<<<<<<< HEAD
    tasks.append(ResizeTextExtractor('first'))
    tasks.append(EntropyROIExtractor('entropy roi'))
    tasks.append(GeoCoordinatesExtractor('third'))
    tasks.append(UTMCoordinatesExtractor('fourth'))
    tasks.append(GeocodeCoordinatesExtractor('fifth'))
    tasks.append(CreateGroundControlPoints('sixth'))
    tasks.append(GeoReference('seventh', 1))
    p.append(Pipeline('resize', 'resize', [GeoReferencingOutput('geo'), DetailedOutput('detailed'), SummaryOutput('summary'), UserLeverOutput('levers'), GCPOutput('gcps'), IntegrationOutput('schema')], tasks))

    tasks = []
    tasks.append(TileTextExtractor('first'))
    tasks.append(EntropyROIExtractor('entropy roi'))
    tasks.append(GeoCoordinatesExtractor('third'))
    tasks.append(UTMCoordinatesExtractor('fourth'))
    tasks.append(GeocodeCoordinatesExtractor('fifth'))
    tasks.append(CreateGroundControlPoints('sixth'))
    tasks.append(GeoReference('seventh', 1))
    p.append(Pipeline('tile', 'tile', [GeoReferencingOutput('geo'), DetailedOutput('detailed'), SummaryOutput('summary'), UserLeverOutput('levers'), GCPOutput('gcps'), IntegrationOutput('schema')], tasks))

    tasks = []
    tasks.append(TileTextExtractor('first'))
    #tasks.append(ModelROIExtractor('model roi', buffer_fixed, '/Users/phorne/projects/criticalmaas/data/challenge_1/map_legend_segmentation_labels/ch1_validation_evaluation_labels_coco.json'))
    tasks.append(ModelROIExtractor('model roi', buffer_fixed, '/Users/phorne/projects/criticalmaas/data/challenge_1/legend_and_map_segmentation_results_20231025'))
    #tasks.append(ModelROIExtractor('model roi', buffer_fixed, '/Users/phorne/projects/criticalmaas/data/challenge_1/quick-seg'))
    tasks.append(GeoCoordinatesExtractor('third'))
    tasks.append(OutlierFilter('fourth'))
    tasks.append(UTMCoordinatesExtractor('fifth'))
    tasks.append(GeocodeCoordinatesExtractor('sixth'))
    tasks.append(CreateGroundControlPoints('seventh'))
    tasks.append(GeoReference('eighth', 1))
    p.append(Pipeline('roi poly fixed', 'roi poly', [GeoReferencingOutput('geo'), DetailedOutput('detailed'), SummaryOutput('summary'), UserLeverOutput('levers'), GCPOutput('gcps'), IntegrationOutput('schema')], tasks))

    tasks = []
    tasks.append(TileTextExtractor('first'))
    #tasks.append(ModelROIExtractor('model roi', buffer_image_ratio, '/Users/phorne/projects/criticalmaas/data/challenge_1/map_legend_segmentation_labels/ch1_validation_evaluation_labels_coco.json'))
    tasks.append(ModelROIExtractor('model roi', buffer_image_ratio, '/Users/phorne/projects/criticalmaas/data/challenge_1/legend_and_map_segmentation_results_20231025'))
    tasks.append(GeoCoordinatesExtractor('third'))
    tasks.append(OutlierFilter('fourth'))
    tasks.append(UTMCoordinatesExtractor('fifth'))
    tasks.append(GeocodeCoordinatesExtractor('sixth'))
    tasks.append(CreateGroundControlPoints('seventh'))
    tasks.append(GeoReference('eighth', 1))
    p.append(Pipeline('roi poly image', 'roi poly', [GeoReferencingOutput('geo'), DetailedOutput('detailed'), SummaryOutput('summary'), UserLeverOutput('levers'), GCPOutput('gcps'), IntegrationOutput('schema')], tasks))

    tasks = []
    tasks.append(TileTextExtractor('first'))
    #tasks.append(ModelROIExtractor('model roi', buffer_roi_ratio, '/Users/phorne/projects/criticalmaas/data/challenge_1/map_legend_segmentation_labels/ch1_validation_evaluation_labels_coco.json'))
    tasks.append(ModelROIExtractor('model roi', buffer_roi_ratio, '/Users/phorne/projects/criticalmaas/data/challenge_1/legend_and_map_segmentation_results_20231025'))
    tasks.append(GeoCoordinatesExtractor('third'))
    tasks.append(OutlierFilter('fourth'))
    tasks.append(UTMCoordinatesExtractor('fifth'))
    tasks.append(GeocodeCoordinatesExtractor('sixth'))
    tasks.append(CreateGroundControlPoints('seventh'))
    tasks.append(GeoReference('eighth', 1))
    p.append(Pipeline('roi poly roi', 'roi poly', [GeoReferencingOutput('geo'), DetailedOutput('detailed'), SummaryOutput('summary'), UserLeverOutput('levers'), GCPOutput('gcps'), IntegrationOutput('schema')], tasks))
=======
    tasks.append(ResizeTextExtractor("first"))
    tasks.append(EntropyROIExtractor("entropy roi"))
    tasks.append(GeoCoordinatesExtractor("third"))
    tasks.append(UTMCoordinatesExtractor("fourth"))
    tasks.append(GeocodeCoordinatesExtractor("fifth"))
    tasks.append(GeoReference("sixth", 1))
    p.append(
        Pipeline(
            "resize",
            "resize",
            [
                GeoReferencingOutput("geo"),
                DetailedOutput("detailed"),
                SummaryOutput("summary"),
                UserLeverOutput("levers"),
                GCPOutput("gcps"),
                IntegrationOutput("schema"),
            ],
            tasks,
        )
    )

    tasks = []
    tasks.append(TileTextExtractor("first"))
    tasks.append(EntropyROIExtractor("entropy roi"))
    tasks.append(GeoCoordinatesExtractor("third"))
    tasks.append(UTMCoordinatesExtractor("fourth"))
    tasks.append(GeocodeCoordinatesExtractor("fifth"))
    tasks.append(GeoReference("sixth", 1))
    p.append(
        Pipeline(
            "tile",
            "tile",
            [
                GeoReferencingOutput("geo"),
                DetailedOutput("detailed"),
                SummaryOutput("summary"),
                UserLeverOutput("levers"),
                GCPOutput("gcps"),
                IntegrationOutput("schema"),
            ],
            tasks,
        )
    )

    tasks = []
    tasks.append(TileTextExtractor("first"))
    # tasks.append(ModelROIExtractor('model roi', buffer_fixed, '/Users/phorne/projects/criticalmaas/data/challenge_1/map_legend_segmentation_labels/ch1_validation_evaluation_labels_coco.json'))
    tasks.append(
        ModelROIExtractor(
            "model roi",
            buffer_fixed,
            "/Users/phorne/projects/criticalmaas/data/challenge_1/legend_and_map_segmentation_results_20231025",
        )
    )
    tasks.append(GeoCoordinatesExtractor("third"))
    tasks.append(UTMCoordinatesExtractor("fourth"))
    tasks.append(GeocodeCoordinatesExtractor("fifth"))
    tasks.append(GeoReference("sixth", 1))
    p.append(
        Pipeline(
            "roi poly fixed",
            "roi poly",
            [
                GeoReferencingOutput("geo"),
                DetailedOutput("detailed"),
                SummaryOutput("summary"),
                UserLeverOutput("levers"),
                GCPOutput("gcps"),
                IntegrationOutput("schema"),
            ],
            tasks,
        )
    )

    tasks = []
    tasks.append(TileTextExtractor("first"))
    # tasks.append(ModelROIExtractor('model roi', buffer_image_ratio, '/Users/phorne/projects/criticalmaas/data/challenge_1/map_legend_segmentation_labels/ch1_validation_evaluation_labels_coco.json'))
    tasks.append(
        ModelROIExtractor(
            "model roi",
            buffer_image_ratio,
            "/Users/phorne/projects/criticalmaas/data/challenge_1/legend_and_map_segmentation_results_20231025",
        )
    )
    tasks.append(GeoCoordinatesExtractor("third"))
    tasks.append(UTMCoordinatesExtractor("fourth"))
    tasks.append(GeocodeCoordinatesExtractor("fifth"))
    tasks.append(GeoReference("sixth", 1))
    p.append(
        Pipeline(
            "roi poly image",
            "roi poly",
            [
                GeoReferencingOutput("geo"),
                DetailedOutput("detailed"),
                SummaryOutput("summary"),
                UserLeverOutput("levers"),
                GCPOutput("gcps"),
                IntegrationOutput("schema"),
            ],
            tasks,
        )
    )

    tasks = []
    tasks.append(TileTextExtractor("first"))
    # tasks.append(ModelROIExtractor('model roi', buffer_roi_ratio, '/Users/phorne/projects/criticalmaas/data/challenge_1/map_legend_segmentation_labels/ch1_validation_evaluation_labels_coco.json'))
    tasks.append(
        ModelROIExtractor(
            "model roi",
            buffer_roi_ratio,
            "/Users/phorne/projects/criticalmaas/data/challenge_1/legend_and_map_segmentation_results_20231025",
        )
    )
    tasks.append(GeoCoordinatesExtractor("third"))
    tasks.append(UTMCoordinatesExtractor("fourth"))
    tasks.append(GeocodeCoordinatesExtractor("fifth"))
    tasks.append(GeoReference("sixth", 1))
    p.append(
        Pipeline(
            "roi poly roi",
            "roi poly",
            [
                GeoReferencingOutput("geo"),
                DetailedOutput("detailed"),
                SummaryOutput("summary"),
                UserLeverOutput("levers"),
                GCPOutput("gcps"),
                IntegrationOutput("schema"),
            ],
            tasks,
        )
    )
>>>>>>> 6a024dab

    return p


def create_geo_referencing_pipeline() -> Pipeline:
    tasks = []
    tasks.append(TileTextExtractor("ocr"))
    tasks.append(
        ModelROIExtractor(
            "model roi",
            buffer_fixed,
            "/Users/phorne/projects/criticalmaas/data/challenge_1/legend_and_map_segmentation_results_20231025",
        )
    )
    tasks.append(GeoCoordinatesExtractor("geo"))
    tasks.append(UTMCoordinatesExtractor("utm"))
    tasks.append(GeocodeCoordinatesExtractor("geocode"))
    tasks.append(GeoReference("reference", 1))
    return Pipeline(
        "wally-finder", "wally-finder", [IntegrationOutput("schema")], tasks
    )<|MERGE_RESOLUTION|>--- conflicted
+++ resolved
@@ -1,4 +1,3 @@
-<<<<<<< HEAD
 
 from pipelines.geo_referencing.output import (DetailedOutput, GCPOutput, GeoReferencingOutput, IntegrationOutput, UserLeverOutput, SummaryOutput)
 from tasks.common.pipeline import Pipeline
@@ -7,31 +6,6 @@
 from tasks.geo_referencing.georeference import GeoReference
 from tasks.geo_referencing.ground_control import CreateGroundControlPoints
 from tasks.geo_referencing.roi_extractor import (EntropyROIExtractor, ModelROIExtractor, buffer_fixed, buffer_image_ratio, buffer_roi_ratio)
-=======
-from pipelines.geo_referencing.output import (
-    DetailedOutput,
-    GCPOutput,
-    GeoReferencingOutput,
-    IntegrationOutput,
-    UserLeverOutput,
-    SummaryOutput,
-)
-from pipelines.geo_referencing.pipeline import Pipeline
-from tasks.geo_referencing.coordinates_extractor import (
-    GeocodeCoordinatesExtractor,
-    GeoCoordinatesExtractor,
-    UTMCoordinatesExtractor,
-)
-from tasks.geo_referencing.georeference import GeoReference
-from tasks.geo_referencing.roi_extractor import (
-    EntropyROIExtractor,
-    ModelROIExtractor,
-    buffer_fixed,
-    buffer_image_ratio,
-    buffer_roi_ratio,
-)
-from tasks.geo_referencing.task import Task
->>>>>>> 6a024dab
 from tasks.geo_referencing.text_extraction import ResizeTextExtractor, TileTextExtractor
 
 
@@ -39,7 +13,6 @@
     p = []
 
     tasks = []
-<<<<<<< HEAD
     tasks.append(ResizeTextExtractor('first'))
     tasks.append(EntropyROIExtractor('entropy roi'))
     tasks.append(GeoCoordinatesExtractor('third'))
@@ -95,142 +68,6 @@
     tasks.append(CreateGroundControlPoints('seventh'))
     tasks.append(GeoReference('eighth', 1))
     p.append(Pipeline('roi poly roi', 'roi poly', [GeoReferencingOutput('geo'), DetailedOutput('detailed'), SummaryOutput('summary'), UserLeverOutput('levers'), GCPOutput('gcps'), IntegrationOutput('schema')], tasks))
-=======
-    tasks.append(ResizeTextExtractor("first"))
-    tasks.append(EntropyROIExtractor("entropy roi"))
-    tasks.append(GeoCoordinatesExtractor("third"))
-    tasks.append(UTMCoordinatesExtractor("fourth"))
-    tasks.append(GeocodeCoordinatesExtractor("fifth"))
-    tasks.append(GeoReference("sixth", 1))
-    p.append(
-        Pipeline(
-            "resize",
-            "resize",
-            [
-                GeoReferencingOutput("geo"),
-                DetailedOutput("detailed"),
-                SummaryOutput("summary"),
-                UserLeverOutput("levers"),
-                GCPOutput("gcps"),
-                IntegrationOutput("schema"),
-            ],
-            tasks,
-        )
-    )
-
-    tasks = []
-    tasks.append(TileTextExtractor("first"))
-    tasks.append(EntropyROIExtractor("entropy roi"))
-    tasks.append(GeoCoordinatesExtractor("third"))
-    tasks.append(UTMCoordinatesExtractor("fourth"))
-    tasks.append(GeocodeCoordinatesExtractor("fifth"))
-    tasks.append(GeoReference("sixth", 1))
-    p.append(
-        Pipeline(
-            "tile",
-            "tile",
-            [
-                GeoReferencingOutput("geo"),
-                DetailedOutput("detailed"),
-                SummaryOutput("summary"),
-                UserLeverOutput("levers"),
-                GCPOutput("gcps"),
-                IntegrationOutput("schema"),
-            ],
-            tasks,
-        )
-    )
-
-    tasks = []
-    tasks.append(TileTextExtractor("first"))
-    # tasks.append(ModelROIExtractor('model roi', buffer_fixed, '/Users/phorne/projects/criticalmaas/data/challenge_1/map_legend_segmentation_labels/ch1_validation_evaluation_labels_coco.json'))
-    tasks.append(
-        ModelROIExtractor(
-            "model roi",
-            buffer_fixed,
-            "/Users/phorne/projects/criticalmaas/data/challenge_1/legend_and_map_segmentation_results_20231025",
-        )
-    )
-    tasks.append(GeoCoordinatesExtractor("third"))
-    tasks.append(UTMCoordinatesExtractor("fourth"))
-    tasks.append(GeocodeCoordinatesExtractor("fifth"))
-    tasks.append(GeoReference("sixth", 1))
-    p.append(
-        Pipeline(
-            "roi poly fixed",
-            "roi poly",
-            [
-                GeoReferencingOutput("geo"),
-                DetailedOutput("detailed"),
-                SummaryOutput("summary"),
-                UserLeverOutput("levers"),
-                GCPOutput("gcps"),
-                IntegrationOutput("schema"),
-            ],
-            tasks,
-        )
-    )
-
-    tasks = []
-    tasks.append(TileTextExtractor("first"))
-    # tasks.append(ModelROIExtractor('model roi', buffer_image_ratio, '/Users/phorne/projects/criticalmaas/data/challenge_1/map_legend_segmentation_labels/ch1_validation_evaluation_labels_coco.json'))
-    tasks.append(
-        ModelROIExtractor(
-            "model roi",
-            buffer_image_ratio,
-            "/Users/phorne/projects/criticalmaas/data/challenge_1/legend_and_map_segmentation_results_20231025",
-        )
-    )
-    tasks.append(GeoCoordinatesExtractor("third"))
-    tasks.append(UTMCoordinatesExtractor("fourth"))
-    tasks.append(GeocodeCoordinatesExtractor("fifth"))
-    tasks.append(GeoReference("sixth", 1))
-    p.append(
-        Pipeline(
-            "roi poly image",
-            "roi poly",
-            [
-                GeoReferencingOutput("geo"),
-                DetailedOutput("detailed"),
-                SummaryOutput("summary"),
-                UserLeverOutput("levers"),
-                GCPOutput("gcps"),
-                IntegrationOutput("schema"),
-            ],
-            tasks,
-        )
-    )
-
-    tasks = []
-    tasks.append(TileTextExtractor("first"))
-    # tasks.append(ModelROIExtractor('model roi', buffer_roi_ratio, '/Users/phorne/projects/criticalmaas/data/challenge_1/map_legend_segmentation_labels/ch1_validation_evaluation_labels_coco.json'))
-    tasks.append(
-        ModelROIExtractor(
-            "model roi",
-            buffer_roi_ratio,
-            "/Users/phorne/projects/criticalmaas/data/challenge_1/legend_and_map_segmentation_results_20231025",
-        )
-    )
-    tasks.append(GeoCoordinatesExtractor("third"))
-    tasks.append(UTMCoordinatesExtractor("fourth"))
-    tasks.append(GeocodeCoordinatesExtractor("fifth"))
-    tasks.append(GeoReference("sixth", 1))
-    p.append(
-        Pipeline(
-            "roi poly roi",
-            "roi poly",
-            [
-                GeoReferencingOutput("geo"),
-                DetailedOutput("detailed"),
-                SummaryOutput("summary"),
-                UserLeverOutput("levers"),
-                GCPOutput("gcps"),
-                IntegrationOutput("schema"),
-            ],
-            tasks,
-        )
-    )
->>>>>>> 6a024dab
 
     return p
 
